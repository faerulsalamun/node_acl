--- conflicted
+++ resolved
@@ -454,11 +454,7 @@
 
 Run tests with `npm` (requires mocha):
 ```javascript
-<<<<<<< HEAD
  npm test
-=======
- node test/run_tests.js
->>>>>>> bdcc5663
 ```
 
 ## Future work
